package tests

import (
	"testing"

	"github.com/dicedb/dice/testutils"
	"gotest.tools/v3/assert"
)

func TestJSONOperations(t *testing.T) {
	conn := getLocalConnection()
	defer conn.Close()

	simpleJSON := `{"name":"John","age":30}`
	nestedJSON := `{"name":"Alice","address":{"city":"New York","zip":"10001"},"array":[1,2,3,4,5]}`
	specialCharsJSON := `{"key":"value with spaces","emoji":"😀"}`
	unicodeJSON := `{"unicode":"こんにちは世界"}`
	escapedCharsJSON := `{"escaped":"\"quoted\", \\backslash\\ and /forward/slash"}`
	complexJSON := `{"inventory":{"mountain_bikes":[{"id":"bike:1","model":"Phoebe","price":1920,"specs":{"material":"carbon","weight":13.1},"colors":["black","silver"]},{"id":"bike:2","model":"Quaoar","price":2072,"specs":{"material":"aluminium","weight":7.9},"colors":["black","white"]},{"id":"bike:3","model":"Weywot","price":3264,"specs":{"material":"alloy","weight":13.8}}],"commuter_bikes":[{"id":"bike:4","model":"Salacia","price":1475,"specs":{"material":"aluminium","weight":16.6},"colors":["black","silver"]},{"id":"bike:5","model":"Mimas","price":3941,"specs":{"material":"alloy","weight":11.6}}]}}`

	testCases := []struct {
		name     string
		setCmd   string
		getCmd   string
		expected string
	}{
		{
			name:     "Set and Get Integer",
			setCmd:   `JSON.SET tools $ 2`,
			getCmd:   `JSON.GET tools`,
			expected: "2",
		},
		{
			name:     "Set and Get Boolean True",
			setCmd:   `JSON.SET booleanTrue $ true`,
			getCmd:   `JSON.GET booleanTrue`,
			expected: "true",
		},
		{
			name:     "Set and Get Boolean False",
			setCmd:   `JSON.SET booleanFalse $ false`,
			getCmd:   `JSON.GET booleanFalse`,
			expected: "false",
		},
		{
			name:     "Set and Get Simple JSON",
			setCmd:   `JSON.SET user $ ` + simpleJSON,
			getCmd:   `JSON.GET user`,
			expected: simpleJSON,
		},
		{
			name:     "Set and Get Nested JSON",
			setCmd:   `JSON.SET user:2 $ ` + nestedJSON,
			getCmd:   `JSON.GET user:2`,
			expected: nestedJSON,
		},
		{
			name:     "Set and Get JSON Array",
			setCmd:   `JSON.SET numbers $ [1,2,3,4,5]`,
			getCmd:   `JSON.GET numbers`,
			expected: `[1,2,3,4,5]`,
		},
		{
			name:     "Set and Get JSON with Special Characters",
			setCmd:   `JSON.SET special $ ` + specialCharsJSON,
			getCmd:   `JSON.GET special`,
			expected: specialCharsJSON,
		},
		{
			name:     "Set Invalid JSON",
			setCmd:   `JSON.SET invalid $ {invalid:json}`,
			getCmd:   ``,
			expected: "ERR invalid JSON: invalid character 'i' looking for beginning of object key string",
		},
		{
			name:     "Set JSON with Wrong Number of Arguments",
			setCmd:   `JSON.SET`,
			getCmd:   ``,
			expected: "ERR wrong number of arguments for 'JSON.SET' command",
		},
		{
			name:     "Get JSON with Wrong Number of Arguments",
			setCmd:   ``,
			getCmd:   `JSON.GET`,
			expected: "ERR wrong number of arguments for 'JSON.GET' command",
		},
		{
			name:     "Set Non-JSON Value",
			setCmd:   `SET nonJson "not a json"`,
			getCmd:   `JSON.GET nonJson`,
			expected: "the operation is not permitted on this type",
		},
		{
			name:     "Set Empty JSON Object",
			setCmd:   `JSON.SET empty $ {}`,
			getCmd:   `JSON.GET empty`,
			expected: `{}`,
		},
		{
			name:     "Set Empty JSON Array",
			setCmd:   `JSON.SET emptyArray $ []`,
			getCmd:   `JSON.GET emptyArray`,
			expected: `[]`,
		},
		{
			name:     "Set JSON with Unicode",
			setCmd:   `JSON.SET unicode $ ` + unicodeJSON,
			getCmd:   `JSON.GET unicode`,
			expected: unicodeJSON,
		},
		{
			name:     "Set JSON with Escaped Characters",
			setCmd:   `JSON.SET escaped $ ` + escapedCharsJSON,
			getCmd:   `JSON.GET escaped`,
			expected: escapedCharsJSON,
		},
		{
			name:     "Set and Get Complex JSON",
			setCmd:   `JSON.SET inventory $ ` + complexJSON,
			getCmd:   `JSON.GET inventory`,
			expected: complexJSON,
		},
		{
			name:     "Get Nested Array",
			setCmd:   `JSON.SET inventory $ ` + complexJSON,
			getCmd:   `JSON.GET inventory $.inventory.mountain_bikes[*].model`,
			expected: `["Phoebe","Quaoar","Weywot"]`,
		},
		{
			name:     "Get Nested Object",
			setCmd:   `JSON.SET inventory $ ` + complexJSON,
			getCmd:   `JSON.GET inventory $.inventory.mountain_bikes[0].specs`,
			expected: `{"material":"carbon","weight":13.1}`,
		},
		{
			name:     "Get All Prices",
			setCmd:   `JSON.SET inventory $ ` + complexJSON,
			getCmd:   `JSON.GET inventory $..price`,
			expected: `[1475,3941,1920,2072,3264]`,
		},
		{
			name:     "Set Nested Value",
			setCmd:   `JSON.SET inventory $.inventory.mountain_bikes[0].price 2000`,
			getCmd:   `JSON.GET inventory $.inventory.mountain_bikes[0].price`,
			expected: `2000`,
		},
		{
			name:     "Set Multiple Nested Values",
			setCmd:   `JSON.SET inventory $.inventory.*[?(@.price<2000)].price 1500`,
			getCmd:   `JSON.GET inventory $..price`,
			expected: `[1500,3941,2000,2072,3264]`,
		},
	}

	for _, tc := range testCases {
		t.Run(tc.name, func(t *testing.T) {
			if tc.setCmd != "" {
				result := fireCommand(conn, tc.setCmd)
				if tc.name != "Set Invalid JSON" && tc.name != "Set JSON with Wrong Number of Arguments" {
					assert.Equal(t, "OK", result)
				} else {
					assert.Equal(t, tc.expected, result)
				}
			}

			if tc.getCmd != "" {
				result := fireCommand(conn, tc.getCmd)
				if testutils.IsJSONResponse(result.(string)) {
					testutils.AssertJSONEqual(t, tc.expected, result.(string))
				} else {
					assert.Equal(t, tc.expected, result)
				}
			}
		})
	}
}

<<<<<<< HEAD
func TestJSONSetWithNXAndXX(t *testing.T) {
	conn := getLocalConnection()
	defer conn.Close()

	deleteTestKeys([]string{"user"})

	user1 := `{"name":"John","age":30}`
	user2 := `{"name":"Rahul","age":28}`

	testCases := []struct {
		commands []string
		expected []interface{}
	}{
		{
			commands: []string{"JSON.SET user $ " + user1 + " XX", "JSON.SET user $ " + user1 + " NX", "JSON.GET user"},
			expected: []interface{}{"(nil)", "OK", user1},
		},
		{
			commands: []string{"DEL user", "JSON.SET user $ " + user1, "JSON.SET user $ " + user1 + " NX"},
			expected: []interface{}{int64(1), "OK", "(nil)"},
		},
		{
			commands: []string{"JSON.SET user $ " + user2 + " XX", "JSON.GET user", "DEL user"},
			expected: []interface{}{"OK", user2, int64(1)},
		},
		{
			commands: []string{"JSON.SET user $ " + user2 + " NX", "JSON.SET user $ " + user1 + " NX", "JSON.GET user"},
			expected: []interface{}{"OK", "(nil)", user2},
		},
	}

	for _, tcase := range testCases {
		for i := 0; i < len(tcase.commands); i++ {
			cmd := tcase.commands[i]
			out := tcase.expected[i]
			assert.Equal(t, out, fireCommand(conn, cmd), "Value mismatch for cmd %s\n.", cmd)
		}
=======
func TestUnsupportedJSONPathPatterns(t *testing.T) {
	conn := getLocalConnection()
	defer conn.Close()
	complexJSON := `{"inventory":{"mountain_bikes":[{"id":"bike:1","model":"Phoebe","price":1920,"specs":{"material":"carbon","weight":13.1},"colors":["black","silver"]},{"id":"bike:2","model":"Quaoar","price":2072,"specs":{"material":"aluminium","weight":7.9},"colors":["black","white"]},{"id":"bike:3","model":"Weywot","price":3264,"specs":{"material":"alloy","weight":13.8}}],"commuter_bikes":[{"id":"bike:4","model":"Salacia","price":1475,"specs":{"material":"aluminium","weight":16.6},"colors":["black","silver"]},{"id":"bike:5","model":"Mimas","price":3941,"specs":{"material":"alloy","weight":11.6}}]}}`

	setupCmd := `JSON.SET bikes:inventory $ ` + complexJSON
	result := fireCommand(conn, setupCmd)
	assert.Equal(t, "OK", result)

	testCases := []struct {
		name     string
		command  string
		expected string
	}{
		{
			name:     "Regex in JSONPath",
			command:  `JSON.GET bikes:inventory '$..[?(@.specs.material =~ "(?i)al")].model'`,
			expected: "ERR invalid JSONPath",
		},
		{
			name:     "Using @ for referencing other fields",
			command:  `JSON.GET bikes:inventory '$.inventory.mountain_bikes[?(@.specs.material =~ @.regex_pat)].model'`,
			expected: "ERR invalid JSONPath",
		},
		{
			name:     "Complex condition with multiple comparisons",
			command:  `JSON.GET bikes:inventory '$..mountain_bikes[?(@.price < 3000 && @.specs.weight < 10)]'`,
			expected: "ERR invalid JSONPath",
		},
		{
			name:     "Get all colors",
			command:  `JSON.GET bikes:inventory '$..[*].colors'`,
			expected: "ERR invalid JSONPath",
		},
	}

	for _, tc := range testCases {
		t.Run(tc.name, func(t *testing.T) {
			result := fireCommand(conn, tc.command)
			assert.Equal(t, tc.expected, result)
		})
>>>>>>> 21c8bf8a
	}
}<|MERGE_RESOLUTION|>--- conflicted
+++ resolved
@@ -175,45 +175,6 @@
 	}
 }
 
-<<<<<<< HEAD
-func TestJSONSetWithNXAndXX(t *testing.T) {
-	conn := getLocalConnection()
-	defer conn.Close()
-
-	deleteTestKeys([]string{"user"})
-
-	user1 := `{"name":"John","age":30}`
-	user2 := `{"name":"Rahul","age":28}`
-
-	testCases := []struct {
-		commands []string
-		expected []interface{}
-	}{
-		{
-			commands: []string{"JSON.SET user $ " + user1 + " XX", "JSON.SET user $ " + user1 + " NX", "JSON.GET user"},
-			expected: []interface{}{"(nil)", "OK", user1},
-		},
-		{
-			commands: []string{"DEL user", "JSON.SET user $ " + user1, "JSON.SET user $ " + user1 + " NX"},
-			expected: []interface{}{int64(1), "OK", "(nil)"},
-		},
-		{
-			commands: []string{"JSON.SET user $ " + user2 + " XX", "JSON.GET user", "DEL user"},
-			expected: []interface{}{"OK", user2, int64(1)},
-		},
-		{
-			commands: []string{"JSON.SET user $ " + user2 + " NX", "JSON.SET user $ " + user1 + " NX", "JSON.GET user"},
-			expected: []interface{}{"OK", "(nil)", user2},
-		},
-	}
-
-	for _, tcase := range testCases {
-		for i := 0; i < len(tcase.commands); i++ {
-			cmd := tcase.commands[i]
-			out := tcase.expected[i]
-			assert.Equal(t, out, fireCommand(conn, cmd), "Value mismatch for cmd %s\n.", cmd)
-		}
-=======
 func TestUnsupportedJSONPathPatterns(t *testing.T) {
 	conn := getLocalConnection()
 	defer conn.Close()
@@ -255,6 +216,51 @@
 			result := fireCommand(conn, tc.command)
 			assert.Equal(t, tc.expected, result)
 		})
->>>>>>> 21c8bf8a
+	}
+}
+
+func TestJSONSetWithNXAndXX(t *testing.T) {
+	conn := getLocalConnection()
+	defer conn.Close()
+
+	deleteTestKeys([]string{"user"})
+
+	user1 := `{"name":"John","age":30}`
+	user2 := `{"name":"Rahul","age":28}`
+
+	testCases := []struct {
+		commands []string
+		expected []interface{}
+	}{
+		{
+			commands: []string{"JSON.SET user $ " + user1 + " XX", "JSON.SET user $ " + user1 + " NX", "JSON.GET user"},
+			expected: []interface{}{"(nil)", "OK", user1},
+		},
+		{
+			commands: []string{"DEL user", "JSON.SET user $ " + user1, "JSON.SET user $ " + user1 + " NX"},
+			expected: []interface{}{int64(1), "OK", "(nil)"},
+		},
+		{
+			commands: []string{"JSON.SET user $ " + user2 + " XX", "JSON.GET user", "DEL user"},
+			expected: []interface{}{"OK", user2, int64(1)},
+		},
+		{
+			commands: []string{"JSON.SET user $ " + user2 + " NX", "JSON.SET user $ " + user1 + " NX", "JSON.GET user"},
+			expected: []interface{}{"OK", "(nil)", user2},
+		},
+	}
+
+	for _, tcase := range testCases {
+		for i := 0; i < len(tcase.commands); i++ {
+			cmd := tcase.commands[i]
+			out := tcase.expected[i]
+			result := fireCommand(conn, cmd)
+			jsonResult, isString := result.(string)
+			if isString && testutils.IsJSONResponse(jsonResult) {
+				testutils.AssertJSONEqual(t, out.(string), jsonResult)
+			} else {
+				assert.Equal(t, out, result)
+			}
+		}
 	}
 }