package tests

import (
<<<<<<< HEAD
	"strconv"
	"testing"
	"time"

=======
>>>>>>> f4b56e52
	"gotest.tools/v3/assert"
	"strconv"
	"testing"
	"time"
)

func TestSet(t *testing.T) {
	conn := getLocalConnection()
	defer conn.Close()

	testCases := []struct {
		name     string
		commands []string
		expected []interface{}
	}{
		{
			name:     "Set and Get Simple Value",
			commands: []string{"SET k v", "GET k"},
			expected: []interface{}{"OK", "v"},
		},
		{
			name:     "Overwrite Existing Key",
			commands: []string{"SET k v1", "SET k v2", "GET k"},
			expected: []interface{}{"OK", "OK", "v2"},
		},
	}

	for _, tc := range testCases {
		t.Run(tc.name, func(t *testing.T) {
			deleteTestKeys([]string{"k"})
			for i, cmd := range tc.commands {
				result := fireCommand(conn, cmd)
				assert.DeepEqual(t, tc.expected[i], result)
			}
		})
	}
}

func TestSetWithOptions(t *testing.T) {
	conn := getLocalConnection()
	expiryTime := strconv.FormatInt(time.Now().Add(1*time.Minute).UnixMilli(), 10)
	defer conn.Close()

	testCases := []struct {
		name     string
		commands []string
		expected []interface{}
	}{
		{
			name:     "XX on non-existing key",
			commands: []string{"DEL k", "SET k v XX", "GET k"},
			expected: []interface{}{int64(0), "(nil)", "(nil)"},
		},
		{
			name:     "PXAT option",
			commands: []string{"SET k v PXAT " + expiryTime, "GET k"},
			expected: []interface{}{"OK", "v"},
		},
		{
			name:     "PXAT option with delete",
			commands: []string{"SET k1 v1 PXAT " + expiryTime, "GET k1", "SLEEP 2", "DEL k1"},
			expected: []interface{}{"OK", "v1", "OK", int64(1)},
		},
		{
			name:     "PXAT option with invalid unix time ms",
			commands: []string{"SET k2 v2 PXAT 123123", "GET k2"},
			expected: []interface{}{"OK", "(nil)"},
		},
		{
			name:     "XX on existing key",
			commands: []string{"SET k v1", "SET k v2 XX", "GET k"},
			expected: []interface{}{"OK", "OK", "v2"},
		},
		{
			name:     "Multiple XX operations",
			commands: []string{"SET k v1", "SET k v2 XX", "SET k v3 XX", "GET k"},
			expected: []interface{}{"OK", "OK", "OK", "v3"},
		},
		{
			name:     "EX option",
			commands: []string{"SET k v EX 1", "GET k", "SLEEP 2", "GET k"},
			expected: []interface{}{"OK", "v", "OK", "(nil)"},
		},
		{
			name:     "XX option",
			commands: []string{"SET k v XX EX 1", "GET k", "SLEEP 2", "GET k", "SET k v XX EX 1", "GET k"},
			expected: []interface{}{"(nil)", "(nil)", "OK", "(nil)", "(nil)", "(nil)"},
		},
	}

	for _, tc := range testCases {
		t.Run(tc.name, func(t *testing.T) {
			deleteTestKeys([]string{"k", "k1", "k2"})
			for i, cmd := range tc.commands {
				result := fireCommand(conn, cmd)
				assert.Equal(t, tc.expected[i], result)
			}
		})
	}
}

func TestSetWithExat(t *testing.T) {
	conn := getLocalConnection()
	Etime := strconv.FormatInt(time.Now().Unix()+10, 10)
	for _, tcase := range []DTestCase{
		{
			InCmds: []string{"SET k v EXAT " + Etime, "TTL k"},
			Out:    []interface{}{"OK", int64(10)},
		},
	} {
		for i := 0; i < len(tcase.InCmds); i++ {
			cmd := tcase.InCmds[i]
			out := tcase.Out[i]
			assert.Equal(t, out, fireCommand(conn, cmd), "Value mismatch for cmd %s\n.", cmd)
		}
	}
}<|MERGE_RESOLUTION|>--- conflicted
+++ resolved
@@ -1,13 +1,6 @@
 package tests
 
 import (
-<<<<<<< HEAD
-	"strconv"
-	"testing"
-	"time"
-
-=======
->>>>>>> f4b56e52
 	"gotest.tools/v3/assert"
 	"strconv"
 	"testing"
